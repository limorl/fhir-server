--- conflicted
+++ resolved
@@ -5,11 +5,7 @@
     <IsPackable>true</IsPackable>
     <RootNamespace>Microsoft.Health.Fhir.Tests.E2E</RootNamespace>
     <NoWarn>$(NoWarn);NU1603</NoWarn>
-<<<<<<< HEAD
-    <TreatWarningsAsErrors>false</TreatWarningsAsErrors>
-=======
     <IncludeContentInPack>false</IncludeContentInPack>
->>>>>>> dbb5c8a2
     <DefineConstants>R5</DefineConstants>
   </PropertyGroup>
   
@@ -23,13 +19,8 @@
   </ItemGroup>
   
   <ItemGroup>
-<<<<<<< HEAD
     <PackageReference Include="Microsoft.AspNetCore.Mvc.Testing" Version="3.1.8" />
-    <PackageReference Include="Microsoft.Health.Test.Utilities" Version="1.0.0-master-20200909-3" />
-=======
-    <PackageReference Include="Microsoft.AspNetCore.Mvc.Testing" Version="3.1.7" />
     <PackageReference Include="Microsoft.Health.Test.Utilities" Version="1.0.0-master-20200910-2" />
->>>>>>> dbb5c8a2
     <PackageReference Include="Microsoft.NET.Test.Sdk" Version="16.7.0" />
     <PackageReference Include="selenium.chrome.webdriver" Version="83.0.0" />
     <PackageReference Include="selenium.webdriver" Version="3.141.0" />
