--- conflicted
+++ resolved
@@ -531,7 +531,6 @@
         }
 
         [Fact]
-<<<<<<< HEAD
         public async Task GivenAnIncludeIterateSearchExpressionWithSingleIterationAndCount_WhenSearched_ThenCorrectBundleShouldBeReturned()
         {
             // Non-recursive iteration- Single iteration (_include:iterate) and _count
@@ -559,9 +558,7 @@
         }
 
         [Fact]
-=======
-        [HttpIntegrationFixtureArgumentSets(DataStore.SqlServer)]
->>>>>>> 46a1691d
+        [HttpIntegrationFixtureArgumentSets(DataStore.SqlServer)]
         public async Task GivenAnIncludeRecurseSearchExpressionWithSingleIteration_WhenSearched_TheIterativeResultsShouldBeAddedToTheBundle()
         {
             // Non-recursive iteration- Single iteration (_include:recurse)
@@ -902,7 +899,6 @@
         }
 
         [Fact]
-<<<<<<< HEAD
         public async Task GivenARevIncludeIterateSearchExpressionWithSingleIterationAndCount_WhenSearched_ThenCorrectBundleShouldBeReturned()
         {
             // Non-recursive iteration- Single iteration (_revinclude:iterate) and _count
@@ -930,9 +926,7 @@
         }
 
         [Fact]
-=======
-        [HttpIntegrationFixtureArgumentSets(DataStore.SqlServer)]
->>>>>>> 46a1691d
+        [HttpIntegrationFixtureArgumentSets(DataStore.SqlServer)]
         public async Task GivenARevIncludeRecurseSearchExpressionWithSingleIteration_WhenSearched_TheIterativeResultsShouldBeAddedToTheBundle()
         {
             // Non-recursive iteration - Single iteration (_revinclude:recurse)
