﻿<Project Sdk="Microsoft.NET.Sdk">

  <PropertyGroup>
    <TargetFramework>netcoreapp3.1</TargetFramework>
    <RootNamespace>Microsoft.Health.Fhir.Api</RootNamespace>
  </PropertyGroup>

  <ItemGroup>
    <Compile Include="..\Microsoft.Health.Fhir.Shared.Api\Modules\AnonymizationModule.cs" Link="Modules\AnonymizationModule.cs" />
  </ItemGroup>

  <ItemGroup>
    <PackageReference Include="Ensure.That" Version="9.2.0" />
    <PackageReference Include="FluentValidation" Version="8.6.1" />
    <PackageReference Include="Hl7.Fhir.STU3" Version="1.9.0" />
    <PackageReference Include="MediatR" Version="8.0.0" />
    <PackageReference Include="MediatR.Extensions.Microsoft.DependencyInjection" Version="8.0.0" />
<<<<<<< HEAD
    <PackageReference Include="Microsoft.AspNetCore.Mvc.NewtonsoftJson" Version="3.1.7" />
=======
    <PackageReference Include="Microsoft.AspNetCore.Mvc.NewtonsoftJson" Version="3.1.8" />
>>>>>>> 9aa5d3bf
  </ItemGroup>

  <ItemGroup>
    <ProjectReference Include="..\Microsoft.Health.Fhir.Api\Microsoft.Health.Fhir.Api.csproj" />
    <ProjectReference Include="..\Microsoft.Health.Fhir.Stu3.Core\Microsoft.Health.Fhir.Stu3.Core.csproj" />
  </ItemGroup>

  <ItemGroup>
    <Folder Include="Modules\" />
  </ItemGroup>

  <Import Project="..\Microsoft.Health.Fhir.Shared.Api\Microsoft.Health.Fhir.Shared.Api.projitems" Label="Shared" />

</Project><|MERGE_RESOLUTION|>--- conflicted
+++ resolved
@@ -15,11 +15,7 @@
     <PackageReference Include="Hl7.Fhir.STU3" Version="1.9.0" />
     <PackageReference Include="MediatR" Version="8.0.0" />
     <PackageReference Include="MediatR.Extensions.Microsoft.DependencyInjection" Version="8.0.0" />
-<<<<<<< HEAD
-    <PackageReference Include="Microsoft.AspNetCore.Mvc.NewtonsoftJson" Version="3.1.7" />
-=======
     <PackageReference Include="Microsoft.AspNetCore.Mvc.NewtonsoftJson" Version="3.1.8" />
->>>>>>> 9aa5d3bf
   </ItemGroup>
 
   <ItemGroup>
