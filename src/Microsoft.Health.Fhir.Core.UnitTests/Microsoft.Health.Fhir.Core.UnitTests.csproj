﻿<Project Sdk="Microsoft.NET.Sdk">
  
  <PropertyGroup>
    <TargetFramework>netcoreapp3.1</TargetFramework>
  </PropertyGroup>
  
  <ItemGroup>
<<<<<<< HEAD
    <PackageReference Include="Microsoft.Health.Test.Utilities" Version="1.0.0-master-20200909-3" />
=======
    <PackageReference Include="Microsoft.Health.Test.Utilities" Version="1.0.0-master-20200910-2" />
>>>>>>> dbb5c8a2
    <PackageReference Include="Microsoft.NET.Test.Sdk" Version="16.7.0" />
    <PackageReference Include="NSubstitute" Version="4.2.2" />
    <PackageReference Include="xunit" Version="2.4.1" />
    <PackageReference Include="xunit.runner.visualstudio" Version="2.4.2" />
  </ItemGroup>
  
  <ItemGroup>
    <ProjectReference Include="..\Microsoft.Health.Extensions.Xunit\Microsoft.Health.Extensions.Xunit.csproj" />
    <ProjectReference Include="..\Microsoft.Health.Fhir.Core\Microsoft.Health.Fhir.Core.csproj" />
    <ProjectReference Include="..\Microsoft.Health.Fhir.Tests.Common\Microsoft.Health.Fhir.Tests.Common.csproj" />
  </ItemGroup>
  
</Project><|MERGE_RESOLUTION|>--- conflicted
+++ resolved
@@ -5,11 +5,7 @@
   </PropertyGroup>
   
   <ItemGroup>
-<<<<<<< HEAD
-    <PackageReference Include="Microsoft.Health.Test.Utilities" Version="1.0.0-master-20200909-3" />
-=======
     <PackageReference Include="Microsoft.Health.Test.Utilities" Version="1.0.0-master-20200910-2" />
->>>>>>> dbb5c8a2
     <PackageReference Include="Microsoft.NET.Test.Sdk" Version="16.7.0" />
     <PackageReference Include="NSubstitute" Version="4.2.2" />
     <PackageReference Include="xunit" Version="2.4.1" />
