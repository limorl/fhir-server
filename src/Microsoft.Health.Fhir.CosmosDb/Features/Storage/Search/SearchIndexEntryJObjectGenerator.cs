﻿// -------------------------------------------------------------------------------------------------
// Copyright (c) Microsoft Corporation. All rights reserved.
// Licensed under the MIT License (MIT). See LICENSE in the repo root for license information.
// -------------------------------------------------------------------------------------------------

using System.Collections.Generic;
<<<<<<< HEAD
using System.Diagnostics;
=======
>>>>>>> 135003f9
using System.Globalization;
using EnsureThat;
using Microsoft.Health.Fhir.Core.Extensions;
using Microsoft.Health.Fhir.Core.Features.Search;
using Microsoft.Health.Fhir.Core.Features.Search.SearchValues;
using Microsoft.Health.Fhir.CosmosDb.Features.Search;
using Newtonsoft.Json.Linq;

namespace Microsoft.Health.Fhir.CosmosDb.Features.Storage.Search
{
    internal class SearchIndexEntryJObjectGenerator : ISearchValueVisitor
    {
        private List<JObject> _generatedObjects = new List<JObject>();

        public SearchIndexEntryJObjectGenerator()
        {
        }

        private SearchIndexEntry Entry { get; set; }

        private int? Index { get; set; }

        private bool IsCompositeComponent => Index != null;

        private JObject CurrentEntry { get; set; }

        public IReadOnlyList<JObject> Generate(SearchIndexEntry entry)
        {
            EnsureArg.IsNotNull(entry, nameof(entry));

            Entry = entry;
            CurrentEntry = null;
            _generatedObjects.Clear();

            entry.Value.AcceptVisitor(this);

            return _generatedObjects;
        }

        void ISearchValueVisitor.Visit(CompositeSearchValue composite)
        {
            foreach (IEnumerable<ISearchValue> componentValues in composite.Components.CartesianProduct())
            {
                int index = 0;

                CreateEntry();

                try
                {
                    foreach (ISearchValue componentValue in componentValues)
                    {
                        // Set the component index and process individual component of the composite value.
                        Index = index++;

<<<<<<< HEAD
                    IReadOnlyList<ISearchValue> components = composite.Components[i];
                    Debug.Assert(components.Count == 1, "There should be only a single value in each component");
                    components[0].AcceptVisitor(this);
=======
                        componentValue.AcceptVisitor(this);
                    }
                }
                finally
                {
                    Index = null;
>>>>>>> 135003f9
                }
            }
        }

        void ISearchValueVisitor.Visit(DateTimeSearchValue dateTime)
        {
            // By default, Json.NET will serialize date time object using format
            // "yyyy'-'MM'-'dd'T'HH':'mm':'ss.FFFFFFFK". The 'F' format specifier
            // will not display if the value is 0. For example, 2018-01-01T00:00:00.0000000+00:00
            // is formatted as 2018-01-01T00:00:00+00:00 but 2018-01-01T00:00:00.9999999+00:00 is
            // formatted as 2018-01-01T00:00:00.9999999+00:00. Because Cosmos DB only supports range index
            // with string or number data type, the comparison does not work correctly in some cases.
            // Output the date time using 'o' to make sure the fraction is always generated.
            AddProperty(SearchValueConstants.DateTimeStartName, dateTime.Start.ToString("o", CultureInfo.InvariantCulture));
            AddProperty(SearchValueConstants.DateTimeEndName, dateTime.End.ToString("o", CultureInfo.InvariantCulture));
        }

        void ISearchValueVisitor.Visit(NumberSearchValue number)
        {
            AddProperty(SearchValueConstants.NumberName, number.Number);
        }

        void ISearchValueVisitor.Visit(QuantitySearchValue quantity)
        {
            AddPropertyIfNotNull(SearchValueConstants.SystemName, quantity.System);
            AddPropertyIfNotNull(SearchValueConstants.CodeName, quantity.Code);
            AddProperty(SearchValueConstants.QuantityName, quantity.Quantity);
        }

        void ISearchValueVisitor.Visit(ReferenceSearchValue reference)
        {
            AddPropertyIfNotNull(SearchValueConstants.ReferenceBaseUriName, reference.BaseUri?.ToString());
            AddPropertyIfNotNull(SearchValueConstants.ReferenceResourceTypeName, reference.ResourceType?.ToString());
            AddProperty(SearchValueConstants.ReferenceResourceIdName, reference.ResourceId);
        }

        void ISearchValueVisitor.Visit(StringSearchValue s)
        {
            if (!IsCompositeComponent)
            {
                AddProperty(SearchValueConstants.StringName, s.String);
            }

            AddProperty(SearchValueConstants.NormalizedStringName, s.String.ToUpperInvariant());
        }

        void ISearchValueVisitor.Visit(TokenSearchValue token)
        {
            AddPropertyIfNotNull(SearchValueConstants.SystemName, token.System);
            AddPropertyIfNotNull(SearchValueConstants.CodeName, token.Code);

            if (!IsCompositeComponent)
            {
                // Since text is case-insensitive search, it will always be normalized.
                AddPropertyIfNotNull(SearchValueConstants.NormalizedTextName, token.Text?.ToUpperInvariant());
            }
        }

        void ISearchValueVisitor.Visit(UriSearchValue uri)
        {
            AddProperty(SearchValueConstants.UriName, uri.Uri);
        }

        private void CreateEntry()
        {
            CurrentEntry = new JObject
            {
                new JProperty(SearchValueConstants.ParamName, Entry.ParamName),
            };

            _generatedObjects.Add(CurrentEntry);
        }

        private void AddProperty(string name, object value)
        {
            if (Index != null)
            {
                name = $"{name}_{Index}";
            }

            if (CurrentEntry == null)
            {
                CreateEntry();
            }

            CurrentEntry.Add(new JProperty(name, value));
        }

        private void AddPropertyIfNotNull(string name, string value)
        {
            if (value != null)
            {
                AddProperty(name, value);
            }
        }
    }
}<|MERGE_RESOLUTION|>--- conflicted
+++ resolved
@@ -4,10 +4,6 @@
 // -------------------------------------------------------------------------------------------------
 
 using System.Collections.Generic;
-<<<<<<< HEAD
-using System.Diagnostics;
-=======
->>>>>>> 135003f9
 using System.Globalization;
 using EnsureThat;
 using Microsoft.Health.Fhir.Core.Extensions;
@@ -62,18 +58,12 @@
                         // Set the component index and process individual component of the composite value.
                         Index = index++;
 
-<<<<<<< HEAD
-                    IReadOnlyList<ISearchValue> components = composite.Components[i];
-                    Debug.Assert(components.Count == 1, "There should be only a single value in each component");
-                    components[0].AcceptVisitor(this);
-=======
                         componentValue.AcceptVisitor(this);
                     }
                 }
                 finally
                 {
                     Index = null;
->>>>>>> 135003f9
                 }
             }
         }
